{
  "files": [
    "README.md"
  ],
  "imageSize": 100,
  "commit": false,
  "contributors": [
    {
      "login": "Codelica",
      "name": "James",
      "avatar_url": "https://avatars3.githubusercontent.com/u/386101?v=4",
      "profile": "http://codelica.com",
      "contributions": [
        "test",
        "ideas"
      ]
    },
    {
      "login": "KopfKrieg",
      "name": "Florian",
      "avatar_url": "https://avatars2.githubusercontent.com/u/5047813?v=4",
      "profile": "https://kopfkrieg.org",
      "contributions": [
        "review",
        "doc"
      ]
    },
    {
      "login": "bdehamer",
      "name": "Brian DeHamer",
      "avatar_url": "https://avatars1.githubusercontent.com/u/398027?v=4",
      "profile": "https://github.com/bdehamer",
      "contributions": [
        "code",
        "maintenance"
      ]
    },
    {
      "login": "rosscado",
      "name": "Ross Cadogan",
      "avatar_url": "https://avatars1.githubusercontent.com/u/16578183?v=4",
      "profile": "https://github.com/rosscado",
      "contributions": [
        "code"
      ]
    },
    {
      "login": "stffabi",
      "name": "stffabi",
      "avatar_url": "https://avatars0.githubusercontent.com/u/9464631?v=4",
      "profile": "https://github.com/stffabi",
      "contributions": [
        "code",
        "maintenance"
      ]
    },
    {
      "login": "ATCUSA",
      "name": "Austin",
      "avatar_url": "https://avatars3.githubusercontent.com/u/3581228?v=4",
      "profile": "https://github.com/ATCUSA",
      "contributions": [
        "doc"
      ]
    },
    {
      "login": "davidgardner11",
      "name": "David Gardner",
      "avatar_url": "https://avatars2.githubusercontent.com/u/6181487?v=4",
      "profile": "https://labs.ctl.io",
      "contributions": [
        "review",
        "doc"
      ]
    },
    {
      "login": "dolanor",
      "name": "Tanguy ⧓ Herrmann",
      "avatar_url": "https://avatars3.githubusercontent.com/u/928722?v=4",
      "profile": "https://github.com/dolanor",
      "contributions": [
        "code"
      ]
    },
    {
      "login": "rdamazio",
      "name": "Rodrigo Damazio Bovendorp",
      "avatar_url": "https://avatars3.githubusercontent.com/u/997641?v=4",
      "profile": "https://github.com/rdamazio",
      "contributions": [
        "code",
        "doc"
      ]
    },
    {
      "login": "thelamer",
      "name": "Ryan Kuba",
      "avatar_url": "https://avatars3.githubusercontent.com/u/1852688?v=4",
      "profile": "https://www.taisun.io/",
      "contributions": [
        "infra"
      ]
    },
    {
      "login": "cnrmck",
      "name": "cnrmck",
      "avatar_url": "https://avatars2.githubusercontent.com/u/22061955?v=4",
      "profile": "https://github.com/cnrmck",
      "contributions": [
        "doc"
      ]
    },
    {
      "login": "haswalt",
      "name": "Harry Walter",
      "avatar_url": "https://avatars3.githubusercontent.com/u/338588?v=4",
      "profile": "http://harrywalter.co.uk",
      "contributions": [
        "code"
      ]
    },
    {
      "login": "Robotex",
      "name": "Robotex",
      "avatar_url": "https://avatars3.githubusercontent.com/u/74515?v=4",
      "profile": "http://projectsperanza.com",
      "contributions": [
        "doc"
      ]
    },
    {
      "login": "ubergesundheit",
      "name": "Gerald Pape",
      "avatar_url": "https://avatars0.githubusercontent.com/u/1494211?v=4",
      "profile": "http://geraldpape.io",
      "contributions": [
        "doc"
      ]
    },
    {
      "login": "fomk",
      "name": "fomk",
      "avatar_url": "https://avatars0.githubusercontent.com/u/17636183?v=4",
      "profile": "https://github.com/fomk",
      "contributions": [
        "code"
      ]
    },
    {
      "login": "svengo",
      "name": "Sven Gottwald",
      "avatar_url": "https://avatars3.githubusercontent.com/u/2502366?v=4",
      "profile": "https://github.com/svengo",
      "contributions": [
        "infra"
      ]
    },
    {
      "login": "techknowlogick",
      "name": "techknowlogick",
      "avatar_url": "https://avatars1.githubusercontent.com/u/164197?v=4",
      "profile": "https://liberapay.com/techknowlogick/",
      "contributions": [
        "code"
      ]
    },
    {
      "login": "waja",
      "name": "waja",
      "avatar_url": "https://avatars1.githubusercontent.com/u/1449568?v=4",
      "profile": "http://log.c5t.org/about/",
      "contributions": [
        "doc"
      ]
    },
    {
      "login": "salbertson",
      "name": "Scott Albertson",
      "avatar_url": "https://avatars2.githubusercontent.com/u/154463?v=4",
      "profile": "http://scottalbertson.com",
      "contributions": [
        "doc"
      ]
    },
    {
      "login": "huddlesj",
      "name": "Jason Huddleston",
      "avatar_url": "https://avatars1.githubusercontent.com/u/11966535?v=4",
      "profile": "https://github.com/huddlesj",
      "contributions": [
        "doc"
      ]
    },
    {
      "login": "napstr",
      "name": "Napster",
      "avatar_url": "https://avatars3.githubusercontent.com/u/6048348?v=4",
      "profile": "https://npstr.space/",
      "contributions": [
        "code"
      ]
    },
    {
      "login": "darknode",
      "name": "Maxim",
      "avatar_url": "https://avatars1.githubusercontent.com/u/809429?v=4",
      "profile": "https://github.com/darknode",
      "contributions": [
        "code",
        "doc"
      ]
    },
    {
      "login": "mxschmitt",
      "name": "Max Schmitt",
      "avatar_url": "https://avatars0.githubusercontent.com/u/17984549?v=4",
      "profile": "https://schmitt.cat",
      "contributions": [
        "doc"
      ]
    },
    {
      "login": "cron410",
      "name": "cron410",
      "avatar_url": "https://avatars1.githubusercontent.com/u/3082899?v=4",
      "profile": "https://github.com/cron410",
      "contributions": [
        "doc"
      ]
    },
    {
      "login": "Cardoso222",
      "name": "Paulo Henrique",
      "avatar_url": "https://avatars3.githubusercontent.com/u/7026517?v=4",
      "profile": "https://github.com/Cardoso222",
      "contributions": [
        "doc"
      ]
    },
    {
      "login": "belak",
      "name": "Kaleb Elwert",
      "avatar_url": "https://avatars0.githubusercontent.com/u/107097?v=4",
      "profile": "https://coded.io",
      "contributions": [
        "doc"
      ]
    },
    {
      "login": "wmbutler",
      "name": "Bill Butler",
      "avatar_url": "https://avatars1.githubusercontent.com/u/1254810?v=4",
      "profile": "https://github.com/wmbutler",
      "contributions": [
        "doc"
      ]
    },
    {
      "login": "mariotacke",
      "name": "Mario Tacke",
      "avatar_url": "https://avatars2.githubusercontent.com/u/4942019?v=4",
      "profile": "https://www.mariotacke.io",
      "contributions": [
        "code"
      ]
    },
    {
      "login": "mrw34",
      "name": "Mark Woodbridge",
      "avatar_url": "https://avatars2.githubusercontent.com/u/1101318?v=4",
      "profile": "https://markwoodbridge.com",
      "contributions": [
        "code"
      ]
    },
    {
      "login": "simskij",
      "name": "Simon Aronsson",
      "avatar_url": "https://avatars0.githubusercontent.com/u/1596025?v=4",
      "profile": "http://simme.dev",
      "contributions": [
        "code",
        "maintenance",
        "review",
        "doc"
      ]
    },
    {
      "login": "Ansem93",
      "name": "Ansem93",
      "avatar_url": "https://avatars3.githubusercontent.com/u/6626218?v=4",
      "profile": "https://github.com/Ansem93",
      "contributions": [
        "doc"
      ]
    },
    {
      "login": "lukapeschke",
      "name": "Luka Peschke",
      "avatar_url": "https://avatars1.githubusercontent.com/u/17085536?v=4",
      "profile": "https://github.com/lukapeschke",
      "contributions": [
        "code",
        "doc"
      ]
    },
    {
      "login": "zoispag",
      "name": "Zois Pagoulatos",
      "avatar_url": "https://avatars0.githubusercontent.com/u/21138205?v=4",
      "profile": "https://github.com/zoispag",
      "contributions": [
        "code",
        "review",
        "maintenance"
      ]
    },
    {
      "login": "alexandremenif",
      "name": "Alexandre Menif",
      "avatar_url": "https://avatars0.githubusercontent.com/u/16152103?v=4",
      "profile": "https://alexandre.menif.name",
      "contributions": [
        "code"
      ]
    },
    {
      "login": "chugunov",
      "name": "Andrey",
      "avatar_url": "https://avatars1.githubusercontent.com/u/4140479?v=4",
      "profile": "https://github.com/chugunov",
      "contributions": [
        "doc"
      ]
    },
    {
      "login": "noplanman",
      "name": "Armando Lüscher",
      "avatar_url": "https://avatars3.githubusercontent.com/u/9423417?v=4",
      "profile": "https://noplanman.ch",
      "contributions": [
        "doc"
      ]
    },
    {
      "login": "rjbudke",
      "name": "Ryan Budke",
      "avatar_url": "https://avatars2.githubusercontent.com/u/273485?v=4",
      "profile": "https://github.com/rjbudke",
      "contributions": [
        "doc"
      ]
    },
    {
      "login": "kaloyan-raev",
      "name": "Kaloyan Raev",
      "avatar_url": "https://avatars2.githubusercontent.com/u/468091?v=4",
      "profile": "http://kaloyan.raev.name",
      "contributions": [
        "code",
        "test"
      ]
    },
    {
      "login": "sixth",
      "name": "sixth",
      "avatar_url": "https://avatars3.githubusercontent.com/u/11591445?v=4",
      "profile": "https://github.com/sixth",
      "contributions": [
        "doc"
      ]
    },
    {
      "login": "foosel",
      "name": "Gina Häußge",
      "avatar_url": "https://avatars0.githubusercontent.com/u/83657?v=4",
      "profile": "https://foosel.net",
      "contributions": [
        "code"
      ]
    },
    {
      "login": "8ear",
      "name": "Max H.",
      "avatar_url": "https://avatars0.githubusercontent.com/u/10329648?v=4",
      "profile": "https://github.com/8ear",
      "contributions": [
        "code"
      ]
    },
    {
      "login": "pjknkda",
      "name": "Jungkook Park",
      "avatar_url": "https://avatars0.githubusercontent.com/u/4986524?v=4",
      "profile": "https://pjknkda.github.io",
      "contributions": [
        "doc"
      ]
    },
    {
      "login": "jnidzwetzki",
      "name": "Jan Kristof Nidzwetzki",
      "avatar_url": "https://avatars1.githubusercontent.com/u/5753622?v=4",
      "profile": "https://achfrag.net",
      "contributions": [
        "doc"
      ]
    },
    {
      "login": "mindrunner",
      "name": "lukas",
      "avatar_url": "https://avatars0.githubusercontent.com/u/1413542?v=4",
      "profile": "https://www.lukaselsner.de",
      "contributions": [
        "code"
      ]
    },
    {
      "login": "codingCoffee",
      "name": "Ameya Shenoy",
      "avatar_url": "https://avatars3.githubusercontent.com/u/13611153?v=4",
      "profile": "https://codingcoffee.dev",
      "contributions": [
        "code"
      ]
    },
    {
      "login": "raymondelooff",
      "name": "Raymon de Looff",
      "avatar_url": "https://avatars0.githubusercontent.com/u/9716806?v=4",
      "profile": "https://github.com/raymondelooff",
      "contributions": [
        "code"
      ]
    },
    {
      "login": "jsclayton",
      "name": "John Clayton",
      "avatar_url": "https://avatars2.githubusercontent.com/u/704034?v=4",
      "profile": "http://codemonkeylabs.com",
      "contributions": [
        "code"
      ]
    },
    {
      "login": "Germs2004",
      "name": "Germs2004",
      "avatar_url": "https://avatars2.githubusercontent.com/u/5519340?v=4",
      "profile": "https://github.com/Germs2004",
      "contributions": [
        "doc"
      ]
    },
    {
      "login": "lukwil",
      "name": "Lukas Willburger",
      "avatar_url": "https://avatars1.githubusercontent.com/u/30203234?v=4",
      "profile": "https://github.com/lukwil",
      "contributions": [
        "code"
      ]
    },
    {
      "login": "auanasgheps",
      "name": "Oliver Cervera",
      "avatar_url": "https://avatars2.githubusercontent.com/u/20586878?v=4",
      "profile": "https://github.com/auanasgheps",
      "contributions": [
        "doc"
      ]
    },
    {
      "login": "victorcmoura",
      "name": "Victor Moura",
      "avatar_url": "https://avatars1.githubusercontent.com/u/26290053?v=4",
      "profile": "https://github.com/victorcmoura",
      "contributions": [
        "test",
        "code",
        "doc"
      ]
    },
    {
      "login": "mbrandau",
      "name": "Maximilian Brandau",
      "avatar_url": "https://avatars3.githubusercontent.com/u/12972798?v=4",
      "profile": "https://github.com/mbrandau",
      "contributions": [
        "code",
        "test"
      ]
    },
    {
      "login": "aneisch",
      "name": "Andrew",
      "avatar_url": "https://avatars1.githubusercontent.com/u/6991461?v=4",
      "profile": "https://github.com/aneisch",
      "contributions": [
        "doc"
      ]
    },
    {
      "login": "sixcorners",
      "name": "sixcorners",
      "avatar_url": "https://avatars0.githubusercontent.com/u/585501?v=4",
      "profile": "https://github.com/sixcorners",
      "contributions": [
        "doc"
      ]
    },
    {
      "login": "piksel",
      "name": "nils måsén",
      "avatar_url": "https://avatars2.githubusercontent.com/u/807383?v=4",
      "profile": "https://piksel.se",
      "contributions": [
        "doc",
        "code"
      ]
    },
    {
      "login": "arnested",
      "name": "Arne Jørgensen",
      "avatar_url": "https://avatars2.githubusercontent.com/u/190005?v=4",
      "profile": "https://arnested.dk",
      "contributions": [
        "test",
        "review"
      ]
    },
    {
      "login": "patski123",
      "name": "PatSki123",
      "avatar_url": "https://avatars1.githubusercontent.com/u/19295295?v=4",
      "profile": "https://github.com/patski123",
      "contributions": [
        "doc"
      ]
    },
    {
      "login": "Saicheg",
      "name": "Valentine Zavadsky",
      "avatar_url": "https://avatars2.githubusercontent.com/u/624999?v=4",
      "profile": "https://rubyroidlabs.com/",
      "contributions": [
        "code",
        "doc",
        "test"
      ]
    },
    {
      "login": "bopoh24",
      "name": "Alexander Voronin",
      "avatar_url": "https://avatars2.githubusercontent.com/u/4086631?v=4",
      "profile": "https://github.com/bopoh24",
      "contributions": [
        "code",
        "bug"
      ]
    },
    {
      "login": "ogmueller",
      "name": "Oliver Mueller",
      "avatar_url": "https://avatars0.githubusercontent.com/u/788989?v=4",
      "profile": "http://www.teqneers.de",
      "contributions": [
        "doc"
      ]
    },
    {
      "login": "tammert",
      "name": "Sebastiaan Tammer",
      "avatar_url": "https://avatars0.githubusercontent.com/u/8885250?v=4",
      "profile": "https://github.com/tammert",
      "contributions": [
        "code"
      ]
    },
    {
      "login": "miosame",
      "name": "miosame",
      "avatar_url": "https://avatars1.githubusercontent.com/u/8201077?v=4",
      "profile": "https://github.com/Miosame",
      "contributions": [
        "doc"
      ]
    },
    {
      "login": "andrewjmetzger",
      "name": "Andrew Metzger",
      "avatar_url": "https://avatars3.githubusercontent.com/u/590246?v=4",
      "profile": "https://mtz.gr",
      "contributions": [
        "bug",
        "example"
      ]
    },
    {
      "login": "pgrimaud",
      "name": "Pierre Grimaud",
      "avatar_url": "https://avatars1.githubusercontent.com/u/1866496?v=4",
      "profile": "https://github.com/pgrimaud",
      "contributions": [
        "doc"
      ]
    },
    {
      "login": "mattdoran",
      "name": "Matt Doran",
      "avatar_url": "https://avatars0.githubusercontent.com/u/577779?v=4",
      "profile": "https://github.com/mattdoran",
      "contributions": [
        "doc"
      ]
    },
    {
      "login": "MihailITPlace",
      "name": "MihailITPlace",
      "avatar_url": "https://avatars2.githubusercontent.com/u/28401551?v=4",
      "profile": "https://github.com/MihailITPlace",
      "contributions": [
        "code"
      ]
    },
    {
      "login": "bugficks",
      "name": "bugficks",
      "avatar_url": "https://avatars1.githubusercontent.com/u/2992895?v=4",
      "profile": "https://github.com/bugficks",
      "contributions": [
        "code",
        "doc"
      ]
    },
    {
      "login": "MichaelSp",
      "name": "Michael",
      "avatar_url": "https://avatars0.githubusercontent.com/u/448282?v=4",
      "profile": "https://github.com/MichaelSp",
      "contributions": [
        "code"
      ]
    },
    {
      "login": "jokay",
      "name": "D. Domig",
      "avatar_url": "https://avatars0.githubusercontent.com/u/18613935?v=4",
      "profile": "https://github.com/jokay",
      "contributions": [
        "doc"
      ]
    },
    {
      "login": "osheroff",
      "name": "Ben Osheroff",
      "avatar_url": "https://avatars1.githubusercontent.com/u/260084?v=4",
      "profile": "https://maxwells-daemon.io",
      "contributions": [
        "code"
      ]
    },
    {
      "login": "dhet",
      "name": "David H.",
      "avatar_url": "https://avatars3.githubusercontent.com/u/2668621?v=4",
      "profile": "https://github.com/dhet",
      "contributions": [
        "code"
      ]
    },
    {
      "login": "chander",
      "name": "Chander Ganesan",
      "avatar_url": "https://avatars1.githubusercontent.com/u/671887?v=4",
      "profile": "http://www.gridgeo.com",
      "contributions": [
        "doc"
      ]
    },
    {
      "login": "yrien30",
      "name": "yrien30",
      "avatar_url": "https://avatars1.githubusercontent.com/u/26816162?v=4",
      "profile": "https://github.com/yrien30",
      "contributions": [
        "code"
      ]
    },
    {
      "login": "ksurl",
      "name": "ksurl",
      "avatar_url": "https://avatars1.githubusercontent.com/u/1371562?v=4",
      "profile": "https://github.com/ksurl",
      "contributions": [
        "doc",
        "code",
        "infra"
      ]
    },
    {
      "login": "rg9400",
      "name": "rg9400",
      "avatar_url": "https://avatars2.githubusercontent.com/u/39887349?v=4",
      "profile": "https://github.com/rg9400",
      "contributions": [
        "code"
      ]
    },
    {
      "login": "tkalus",
      "name": "Turtle Kalus",
      "avatar_url": "https://avatars2.githubusercontent.com/u/287181?v=4",
      "profile": "https://github.com/tkalus",
      "contributions": [
        "code"
      ]
    },
    {
      "login": "SrihariThalla",
      "name": "Srihari Thalla",
      "avatar_url": "https://avatars1.githubusercontent.com/u/7479937?v=4",
      "profile": "https://github.com/SrihariThalla",
      "contributions": [
        "doc"
      ]
    },
    {
      "login": "nymous",
      "name": "Thomas Gaudin",
      "avatar_url": "https://avatars1.githubusercontent.com/u/4216559?v=4",
      "profile": "https://nymous.io",
      "contributions": [
        "doc"
      ]
    },
    {
      "login": "hydrargyrum",
      "name": "hydrargyrum",
      "avatar_url": "https://avatars.githubusercontent.com/u/2804645?v=4",
      "profile": "https://indigo.re/",
      "contributions": [
        "doc"
      ]
    },
    {
      "login": "reinout",
      "name": "Reinout van Rees",
      "avatar_url": "https://avatars.githubusercontent.com/u/121433?v=4",
      "profile": "https://reinout.vanrees.org",
      "contributions": [
        "doc"
      ]
    },
    {
      "login": "DasSkelett",
      "name": "DasSkelett",
      "avatar_url": "https://avatars.githubusercontent.com/u/28812678?v=4",
      "profile": "https://github.com/DasSkelett",
      "contributions": [
        "code"
      ]
    },
    {
      "login": "zenjabba",
      "name": "zenjabba",
      "avatar_url": "https://avatars.githubusercontent.com/u/679864?v=4",
      "profile": "https://github.com/zenjabba",
      "contributions": [
        "doc"
      ]
    },
    {
      "login": "djquan",
      "name": "Dan Quan",
      "avatar_url": "https://avatars.githubusercontent.com/u/3526705?v=4",
      "profile": "https://quan.io",
      "contributions": [
        "doc"
      ]
    },
    {
      "login": "modem7",
      "name": "modem7",
      "avatar_url": "https://avatars.githubusercontent.com/u/4349962?v=4",
      "profile": "https://github.com/modem7",
      "contributions": [
        "doc"
      ]
    },
    {
      "login": "hypnoglow",
      "name": "Igor Zibarev",
      "avatar_url": "https://avatars.githubusercontent.com/u/4853075?v=4",
      "profile": "https://github.com/hypnoglow",
      "contributions": [
        "code"
      ]
    },
    {
      "login": "patricegautier",
      "name": "Patrice",
      "avatar_url": "https://avatars.githubusercontent.com/u/38435239?v=4",
      "profile": "https://github.com/patricegautier",
      "contributions": [
        "code"
      ]
    },
    {
      "login": "jamesmacwhite",
      "name": "James White",
      "avatar_url": "https://avatars.githubusercontent.com/u/8067792?v=4",
      "profile": "http://jamesw.link/me",
      "contributions": [
        "doc"
      ]
    },
    {
      "login": "Foxite",
      "name": "Dirk Kok",
      "avatar_url": "https://avatars.githubusercontent.com/u/20421657?v=4",
      "profile": "https://ko-fi.com/foxite",
      "contributions": [
        "code"
      ]
    },
    {
      "login": "EDIflyer",
      "name": "EDIflyer",
      "avatar_url": "https://avatars.githubusercontent.com/u/13610277?v=4",
      "profile": "https://github.com/EDIflyer",
      "contributions": [
        "doc"
      ]
    },
    {
      "login": "jauderho",
      "name": "Jauder Ho",
      "avatar_url": "https://avatars.githubusercontent.com/u/13562?v=4",
      "profile": "https://github.com/jauderho",
      "contributions": [
        "code"
      ]
    },
    {
<<<<<<< HEAD
      "login": "andriibratanin",
      "name": "Andrii Bratanin",
      "avatar_url": "https://avatars.githubusercontent.com/u/20169213?v=4",
      "profile": "https://github.com/andriibratanin",
=======
      "login": "IAmTamal",
      "name": "Tamal Das ",
      "avatar_url": "https://avatars.githubusercontent.com/u/72851613?v=4",
      "profile": "https://tamal.vercel.app/",
>>>>>>> bde1383c
      "contributions": [
        "doc"
      ]
    }
  ],
  "contributorsPerLine": 7,
  "projectName": "watchtower",
  "projectOwner": "containrrr",
  "repoType": "github",
  "repoHost": "https://github.com",
  "commitConvention": "none",
  "skipCi": true
}<|MERGE_RESOLUTION|>--- conflicted
+++ resolved
@@ -842,17 +842,16 @@
       ]
     },
     {
-<<<<<<< HEAD
       "login": "andriibratanin",
       "name": "Andrii Bratanin",
       "avatar_url": "https://avatars.githubusercontent.com/u/20169213?v=4",
       "profile": "https://github.com/andriibratanin",
-=======
+    },
+    {
       "login": "IAmTamal",
       "name": "Tamal Das ",
       "avatar_url": "https://avatars.githubusercontent.com/u/72851613?v=4",
       "profile": "https://tamal.vercel.app/",
->>>>>>> bde1383c
       "contributions": [
         "doc"
       ]
