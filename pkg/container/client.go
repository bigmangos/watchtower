package container

import (
	"bytes"
	"fmt"
	"io/ioutil"
	"strings"
	"time"

	"github.com/containrrr/watchtower/pkg/registry"

	t "github.com/containrrr/watchtower/pkg/types"
	"github.com/docker/docker/api/types"
	"github.com/docker/docker/api/types/container"
	"github.com/docker/docker/api/types/filters"
	"github.com/docker/docker/api/types/network"
	sdkClient "github.com/docker/docker/client"
	log "github.com/sirupsen/logrus"
	"golang.org/x/net/context"
)

const defaultStopSignal = "SIGTERM"

// A Client is the interface through which watchtower interacts with the
// Docker API.
type Client interface {
	ListContainers(t.Filter) ([]Container, error)
	GetContainer(containerID string) (Container, error)
	StopContainer(Container, time.Duration) error
	StartContainer(Container) (string, error)
	RenameContainer(Container, string) error
	IsContainerStale(Container) (bool, error)
	ExecuteCommand(containerID string, command string, timeout int) error
	RemoveImageByID(string) error
}

// NewClient returns a new Client instance which can be used to interact with
// the Docker API.
// The client reads its configuration from the following environment variables:
//  * DOCKER_HOST			the docker-engine host to send api requests to
//  * DOCKER_TLS_VERIFY		whether to verify tls certificates
//  * DOCKER_API_VERSION	the minimum docker api version to work with
func NewClient(pullImages bool, includeStopped bool, reviveStopped bool, removeVolumes bool, includeRestarting bool) Client {
	cli, err := sdkClient.NewClientWithOpts(sdkClient.FromEnv)

	if err != nil {
		log.Fatalf("Error instantiating Docker client: %s", err)
	}

	return dockerClient{
		api:               cli,
		pullImages:        pullImages,
		removeVolumes:     removeVolumes,
		includeStopped:    includeStopped,
		reviveStopped:     reviveStopped,
		includeRestarting: includeRestarting,
	}
}

type dockerClient struct {
	api               sdkClient.CommonAPIClient
	pullImages        bool
	removeVolumes     bool
	includeStopped    bool
	reviveStopped     bool
	includeRestarting bool
}

func (client dockerClient) ListContainers(fn t.Filter) ([]Container, error) {
	cs := []Container{}
	bg := context.Background()

	if client.includeStopped && client.includeRestarting {
		log.Debug("Retrieving running, stopped, restarting and exited containers")
	} else if client.includeStopped {
		log.Debug("Retrieving running, stopped and exited containers")
	} else if client.includeRestarting {
		log.Debug("Retrieving running and restarting containers")
	} else {
		log.Debug("Retrieving running containers")
	}

	filter := client.createListFilter()
	containers, err := client.api.ContainerList(
		bg,
		types.ContainerListOptions{
			Filters: filter,
		})

	if err != nil {
		return nil, err
	}

	for _, runningContainer := range containers {

		c, err := client.GetContainer(runningContainer.ID)
		if err != nil {
			return nil, err
		}

		if fn(c) {
			cs = append(cs, c)
		}
	}

	return cs, nil
}

func (client dockerClient) createListFilter() filters.Args {
	filterArgs := filters.NewArgs()
	filterArgs.Add("status", "running")

	if client.includeStopped {
		filterArgs.Add("status", "created")
		filterArgs.Add("status", "exited")
	}

	if client.includeRestarting {
		filterArgs.Add("status", "restarting")
	}

	return filterArgs
}

func (client dockerClient) GetContainer(containerID string) (Container, error) {
	bg := context.Background()

	containerInfo, err := client.api.ContainerInspect(bg, containerID)
	if err != nil {
		return Container{}, err
	}

	imageInfo, _, err := client.api.ImageInspectWithRaw(bg, containerInfo.Image)
	if err != nil {
<<<<<<< HEAD
		return Container{}, err
	}

	container := Container{containerInfo: &containerInfo, imageInfo: &imageInfo}
	return container, nil
=======
		log.Warnf("Failed to retrieve container image info: %v", err)
		return Container{containerInfo: &containerInfo, imageInfo: nil}, nil
	}

	return Container{containerInfo: &containerInfo, imageInfo: &imageInfo}, nil
>>>>>>> c917b159
}

func (client dockerClient) StopContainer(c Container, timeout time.Duration) error {
	bg := context.Background()
	signal := c.StopSignal()
	if signal == "" {
		signal = defaultStopSignal
	}

	if c.IsRunning() {
		log.Infof("Stopping %s (%s) with %s", c.Name(), c.ID(), signal)
		if err := client.api.ContainerKill(bg, c.ID(), signal); err != nil {
			return err
		}
	}

	// TODO: This should probably be checked.
	_ = client.waitForStopOrTimeout(c, timeout)

	if c.containerInfo.HostConfig.AutoRemove {
		log.Debugf("AutoRemove container %s, skipping ContainerRemove call.", c.ID())
	} else {
		log.Debugf("Removing container %s", c.ID())

		if err := client.api.ContainerRemove(bg, c.ID(), types.ContainerRemoveOptions{Force: true, RemoveVolumes: client.removeVolumes}); err != nil {
			return err
		}
	}

	// Wait for container to be removed. In this case an error is a good thing
	if err := client.waitForStopOrTimeout(c, timeout); err == nil {
		return fmt.Errorf("container %s (%s) could not be removed", c.Name(), c.ID())
	}

	return nil
}

func (client dockerClient) StartContainer(c Container) (string, error) {
	bg := context.Background()
	config := c.runtimeConfig()
	hostConfig := c.hostConfig()
	networkConfig := &network.NetworkingConfig{EndpointsConfig: c.containerInfo.NetworkSettings.Networks}
	// simpleNetworkConfig is a networkConfig with only 1 network.
	// see: https://github.com/docker/docker/issues/29265
	simpleNetworkConfig := func() *network.NetworkingConfig {
		oneEndpoint := make(map[string]*network.EndpointSettings)
		for k, v := range networkConfig.EndpointsConfig {
			oneEndpoint[k] = v
			// we only need 1
			break
		}
		return &network.NetworkingConfig{EndpointsConfig: oneEndpoint}
	}()

	name := c.Name()

	log.Infof("Creating %s", name)
	createdContainer, err := client.api.ContainerCreate(bg, config, hostConfig, simpleNetworkConfig, name)
	if err != nil {
		return "", err
	}

	if !(hostConfig.NetworkMode.IsHost()) {

		for k := range simpleNetworkConfig.EndpointsConfig {
			err = client.api.NetworkDisconnect(bg, k, createdContainer.ID, true)
			if err != nil {
				return "", err
			}
		}

		for k, v := range networkConfig.EndpointsConfig {
			err = client.api.NetworkConnect(bg, k, createdContainer.ID, v)
			if err != nil {
				return "", err
			}
		}

	}

	if !c.IsRunning() && !client.reviveStopped {
		return createdContainer.ID, nil
	}

	return createdContainer.ID, client.doStartContainer(bg, c, createdContainer)

}

func (client dockerClient) doStartContainer(bg context.Context, c Container, creation container.ContainerCreateCreatedBody) error {
	name := c.Name()

	log.Debugf("Starting container %s (%s)", name, creation.ID)
	err := client.api.ContainerStart(bg, creation.ID, types.ContainerStartOptions{})
	if err != nil {
		return err
	}
	return nil
}

func (client dockerClient) RenameContainer(c Container, newName string) error {
	bg := context.Background()
	log.Debugf("Renaming container %s (%s) to %s", c.Name(), c.ID(), newName)
	return client.api.ContainerRename(bg, c.ID(), newName)
}

func (client dockerClient) IsContainerStale(container Container) (bool, error) {
	ctx := context.Background()

	if !client.pullImages {
		log.Debugf("Skipping image pull.")
	} else if err := client.PullImage(ctx, container); err != nil {
		return false, err
	}

	return client.HasNewImage(ctx, container)
}

func (client dockerClient) HasNewImage(ctx context.Context, container Container) (bool, error) {
	oldImageID := container.containerInfo.ContainerJSONBase.Image
	imageName := container.ImageName()

	newImageInfo, _, err := client.api.ImageInspectWithRaw(ctx, imageName)
	if err != nil {
		return false, err
	}

	if newImageInfo.ID == oldImageID {
		log.Debugf("No new images found for %s", container.Name())
		return false, nil
	}

	log.Infof("Found new %s image (%s)", imageName, newImageInfo.ID)
	return true, nil
}

func (client dockerClient) PullImage(ctx context.Context, container Container) error {
	containerName := container.Name()
	imageName := container.ImageName()
	log.Debugf("Pulling %s for %s", imageName, containerName)

	opts, err := registry.GetPullOptions(imageName)
	if err != nil {
		log.Debugf("Error loading authentication credentials %s", err)
		return err
	}

	response, err := client.api.ImagePull(ctx, imageName, opts)
	if err != nil {
		log.Debugf("Error pulling image %s, %s", imageName, err)
		return err
	}

	defer response.Close()
	// the pull request will be aborted prematurely unless the response is read
	if _, err = ioutil.ReadAll(response); err != nil {
		log.Error(err)
		return err
	}
	return nil
}

func (client dockerClient) RemoveImageByID(id string) error {
	log.Infof("Removing image %s", id)

	_, err := client.api.ImageRemove(
		context.Background(),
		id,
		types.ImageRemoveOptions{
			Force: true,
		})

	return err
}

func (client dockerClient) ExecuteCommand(containerID string, command string, timeout int) error {
	bg := context.Background()

	// Create the exec
	execConfig := types.ExecConfig{
		Tty:    true,
		Detach: false,
		Cmd:    []string{"sh", "-c", command},
	}

	exec, err := client.api.ContainerExecCreate(bg, containerID, execConfig)
	if err != nil {
		return err
	}

	response, attachErr := client.api.ContainerExecAttach(bg, exec.ID, types.ExecStartCheck{
		Tty:    true,
		Detach: false,
	})
	if attachErr != nil {
		log.Errorf("Failed to extract command exec logs: %v", attachErr)
	}

	// Run the exec
	execStartCheck := types.ExecStartCheck{Detach: false, Tty: true}
	err = client.api.ContainerExecStart(bg, exec.ID, execStartCheck)
	if err != nil {
		return err
	}

	var output string
	if attachErr == nil {
		defer response.Close()
		var writer bytes.Buffer
		written, err := writer.ReadFrom(response.Reader)
		if err != nil {
			log.Error(err)
		} else if written > 0 {
			output = strings.TrimSpace(writer.String())
		}
	}

	// Inspect the exec to get the exit code and print a message if the
	// exit code is not success.
	err = client.waitForExecOrTimeout(bg, exec.ID, output, timeout)
	if err != nil {
		return err
	}

	return nil
}

func (client dockerClient) waitForExecOrTimeout(bg context.Context, ID string, execOutput string, timeout int) error {
	var ctx context.Context
	var cancel context.CancelFunc

	if timeout > 0 {
		ctx, cancel = context.WithTimeout(bg, time.Duration(timeout)*time.Minute)
		defer cancel()
	} else {
		ctx = bg
	}

	for {
		execInspect, err := client.api.ContainerExecInspect(ctx, ID)

		log.WithFields(log.Fields{
			"exit-code": execInspect.ExitCode,
			"exec-id":   execInspect.ExecID,
			"running":   execInspect.Running,
		}).Debug("Awaiting timeout or completion")

		if err != nil {
			return err
		}
		if execInspect.Running == true {
			time.Sleep(1 * time.Second)
			continue
		}
		if len(execOutput) > 0 {
			log.Infof("Command output:\n%v", execOutput)
		}
		if execInspect.ExitCode > 0 {
			log.Errorf("Command exited with code %v.", execInspect.ExitCode)
			log.Error(execOutput)
		}
		break
	}
	return nil
}

func (client dockerClient) waitForStopOrTimeout(c Container, waitTime time.Duration) error {
	bg := context.Background()
	timeout := time.After(waitTime)

	for {
		select {
		case <-timeout:
			return nil
		default:
			if ci, err := client.api.ContainerInspect(bg, c.ID()); err != nil {
				return err
			} else if !ci.State.Running {
				return nil
			}
		}
		time.Sleep(1 * time.Second)
	}
}<|MERGE_RESOLUTION|>--- conflicted
+++ resolved
@@ -132,19 +132,11 @@
 
 	imageInfo, _, err := client.api.ImageInspectWithRaw(bg, containerInfo.Image)
 	if err != nil {
-<<<<<<< HEAD
-		return Container{}, err
-	}
-
-	container := Container{containerInfo: &containerInfo, imageInfo: &imageInfo}
-	return container, nil
-=======
 		log.Warnf("Failed to retrieve container image info: %v", err)
 		return Container{containerInfo: &containerInfo, imageInfo: nil}, nil
 	}
 
 	return Container{containerInfo: &containerInfo, imageInfo: &imageInfo}, nil
->>>>>>> c917b159
 }
 
 func (client dockerClient) StopContainer(c Container, timeout time.Duration) error {
