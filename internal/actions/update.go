--- conflicted
+++ resolved
@@ -88,7 +88,6 @@
 		}
 	}
 
-<<<<<<< HEAD
 	//shared map for independent and linked update
 	imageIDs := make(map[string]bool)
 
@@ -112,14 +111,6 @@
 		}
 	}
 
-=======
-	if params.RollingRestart {
-		performRollingRestart(containersToUpdate, client, params)
-	} else {
-		stopContainersInReversedOrder(containersToUpdate, client, params)
-		restartContainersInSortedOrder(containersToUpdate, client, params)
-	}
->>>>>>> c917b159
 	if params.LifecycleHooks {
 		lifecycle.ExecutePostChecks(client, params)
 	}
@@ -170,37 +161,14 @@
 	}
 }
 
-<<<<<<< HEAD
 func restartContainersInSortedOrder(containers []container.Container, client container.Client, params types.UpdateParams, imageIDs map[string]bool) {
 	for _, container := range containers {
 		if !container.Stale {
-=======
-func restartContainersInSortedOrder(containers []container.Container, client container.Client, params types.UpdateParams) {
-	imageIDs := make(map[string]bool)
-
-	for _, staleContainer := range containers {
-		if !staleContainer.Stale {
->>>>>>> c917b159
 			continue
 		}
 		restartStaleContainer(staleContainer, client, params)
 		imageIDs[staleContainer.ImageID()] = true
 	}
-<<<<<<< HEAD
-=======
-
-	if params.Cleanup {
-		cleanupImages(client, imageIDs)
-	}
-}
-
-func cleanupImages(client container.Client, imageIDs map[string]bool) {
-	for imageID := range imageIDs {
-		if err := client.RemoveImageByID(imageID); err != nil {
-			log.Error(err)
-		}
-	}
->>>>>>> c917b159
 }
 
 func restartStaleContainer(container container.Container, client container.Client, params types.UpdateParams) {
